// Copyright (C) 2019 Krzysztof Drewniak et al.

// This program is free software: you can redistribute it and/or modify
// it under the terms of the GNU General Public License as published by
// the Free Software Foundation, either version 3 of the License, or
// (at your option) any later version.

// This program is distributed in the hope that it will be useful,
// but WITHOUT ANY WARRANTY; without even the implied warranty of
// MERCHANTABILITY or FITNESS FOR A PARTICULAR PURPOSE.  See the
// GNU General Public License for more details.

// You should have received a copy of the GNU General Public License
// along with this program.  If not, see <https://www.gnu.org/licenses/>.
use crate::state::{DomRef,ProgState};
use crate::transition_matrix::{TransitionMatrix};
use crate::operators::SynthesisLevel;
use crate::operators::OpSetKind;

use crate::misc::{time_since, COLLECT_STATS};

use std::collections::{HashMap,BTreeMap};

use std::time::Instant;

use std::fmt;
use std::fmt::{Display,Formatter};
use std::sync::atomic::{AtomicUsize, Ordering};
use std::sync::{Arc, RwLock, Mutex};
use std::iter::FromIterator;

use itertools::Itertools;
use itertools::iproduct;

use smallvec::SmallVec;

#[derive(Clone, Copy, PartialEq, Eq, Hash, Debug)]
pub enum Mode {
    All,
    First,
}

#[derive(Debug, Default)]
struct SearchLevelStats {
    tested: AtomicUsize,
    pruned: AtomicUsize,
    failed: AtomicUsize,
    in_solution: AtomicUsize,
    value_checks: Option<Arc<Mutex<BTreeMap<usize, usize>>>>,
}

impl SearchLevelStats {
    pub fn new() -> Self {
        if COLLECT_STATS {
            let mut ret = Self::default();
            ret.value_checks = Some(Arc::new(Mutex::new(BTreeMap::new())));
            ret
        }
        else {
            Self::default()
        }
    }

    pub fn success(&self) {
        self.in_solution.fetch_add(1, Ordering::Relaxed);
    }

    pub fn checking(&self) {
        self.tested.fetch_add(1, Ordering::Relaxed);
    }

    pub fn pruned(&self) {
        self.pruned.fetch_add(1, Ordering::Relaxed);
    }

    pub fn failed(&self) {
        self.failed.fetch_add(1, Ordering::Relaxed);
    }

    #[cfg(not(feature = "stats"))]
    pub fn record_value_checks(&self, _count: usize) {}

    #[cfg(feature = "stats")]
    pub fn record_value_checks(&self, count: usize) {
        use crate::misc::loghist;
        if let Some(ref lock) = self.value_checks {
            let mut map = lock.lock().unwrap();
            *map.entry(count).or_insert(0) += 1;
        }
    }
}

impl Clone for SearchLevelStats {
    fn clone(&self) -> Self {
        Self { tested: AtomicUsize::new(self.tested.load(Ordering::SeqCst)),
               pruned: AtomicUsize::new(self.pruned.load(Ordering::SeqCst)),
               in_solution: AtomicUsize::new(self.in_solution.load(Ordering::SeqCst)),
               failed: AtomicUsize::new(self.failed.load(Ordering::SeqCst)),
               value_checks: self.value_checks.clone(),
        }
    }
}

impl Display for SearchLevelStats {
    fn fmt(&self, f: &mut Formatter) -> fmt::Result {
        // Let's force a memory fence here to be safe
        let tested = self.tested.load(Ordering::SeqCst);
        let pruned = self.pruned.load(Ordering::Relaxed);
        let failed = self.failed.load(Ordering::Relaxed);
        let in_solution = self.in_solution.load(Ordering::Relaxed);

        let continued = tested - pruned - failed;

        write!(f, "tested={}; failed={}; pruned={}; continued={}; in_solution={};",
               tested, failed, pruned, continued, in_solution)?;

        if COLLECT_STATS {
            if let Some(ref lock) = self.value_checks {
                let map = lock.lock().unwrap();
                write!(f, " value_checks=[{:?}];",
                       map.iter().format(", "))?;
            }
        }
        Ok(())
    }
}

type ResultMap<'d> = RwLock<HashMap<ProgState<'d>, bool>>;
type SearchResultCache<'d> = Arc<ResultMap<'d>>;
type States<'d, 'l> = SmallVec<[Option<&'l ProgState<'d>>; 4]>;

// Invariant: any level with pruning enabled has a corresponding pruning matrix available
fn viable<'d>(current: &ProgState<'d>, target: &ProgState<'d>, matrix: &TransitionMatrix,
              expected_syms: &[DomRef],
<<<<<<< HEAD
              cache: &ResultMap<'d>, tracker: &SearchLevelStats,
              level: usize, print_pruned: bool) -> bool {
    let mut did_lookup = false;
    let mut target_checks = 0;
    let cache = cache.read().unwrap();
    if let Some(v) = cache.get(current) {
        let v = *v;
        if !v {
            tracker.pruned();
        }
        return v;
    }
=======
              _cache: &ResultMap<'d>, tracker: &SearchLevelStats,
              level: usize, print_pruned: bool, prune_fuel: usize) -> bool {
    let mut did_lookup = false;
    let mut value_checks = 0;
>>>>>>> 072f98e5
    for (i, a) in expected_syms.iter().copied().enumerate() {
        for b in (&expected_syms[(i+1)..]).iter().copied().chain(std::iter::once(a)).take(prune_fuel) {
            value_checks += 1;
            for (t1, t2) in iproduct!(target.inv_state[a].iter().copied(),
                                      target.inv_state[b].iter().copied()) {
                let result = iproduct!(current.inv_state[a].iter().copied(),
                                       current.inv_state[b].iter().copied())
                    .any(|(c1, c2)| {
                        let v = matrix.get_idxs(c1, c2, t1, t2);
                        v
                    });
                if !result {
                    // if did_lookup {
                    //     cache.write().unwrap().insert(current.clone(), false);
                    // }
                    tracker.pruned();
                    tracker.record_value_checks(value_checks);
                    if print_pruned {
                        println!("pruned @ {}\n{}", level, current);
                        println!("v1 = {}, v2 = {}, t1 = {}, t2 = {}",
                                 target.domain.get_value(a), target.domain.get_value(b),
                                 t1, t2);
                    }
                    return false;
                }
            }
        }
        // Why don't we check the cache right away?
        // Because, if the pruning rule fails before for (0, k) for some k,
        // we'll have done about fewer memory accesses than we would have for
        // the hash and equality testing needed to do the hash lookup
        // Therefore, we put this off a bit, to let the fast pruning pass go first
        //
        // This could probably be a tuneable parameter,
        // letting you control how aggressively you cache,
        // but I can't think of a good way to expose that.
        if !did_lookup {
            // TODO: disable cache because it's causing correctness issues
            // let probe = {cache.read().unwrap().get(current).copied()};
            // if let Some(v) = probe {
            //     tracker.cache_hit();
            //     return v;
            // }
            did_lookup = true;
        }
    }
    true
}

fn copy_replacing<'d, 'm, 'l: 'm>(s: &States<'d, 'l>, idx: usize,
                                  elem: Option<&'m ProgState<'d>>) -> States<'d, 'm> {
    let mut ret: States<'d, 'm> = s.iter().copied().map(|e| e ).collect();
    ret[idx] = elem;
    ret
}

fn search<'d, 'l, 'f>(curr_states: States<'d, 'l>, target: &ProgState<'d>,
                      levels: &'f [SynthesisLevel], expected_syms: &'f [Vec<DomRef>],
                      current_level: usize,
                      stats: &'f [SearchLevelStats], mode: Mode,
                      caches: &'f [SearchResultCache<'d>],
                      print: bool, print_pruned: bool, prune_fuel: usize) -> bool {
    let tracker = &stats[current_level];

    if current_level == levels.len() {
        tracker.checking();
        let current = curr_states[0].unwrap();
        if current == target {
            tracker.success();
            println!("solution:{}", &current.name);
            if print {
                println!("success_path [level {} @ lane 0]\n{}", current_level, current);
            }
            return true;
        }
        else {
            tracker.failed();
            return false;
        }
    }

    let level = &levels[current_level];
    let lane = level.lane;
    let current: &ProgState<'d> = curr_states[lane].unwrap();
    let cache = caches[current_level].clone();
    let proceed = |c: Option<&ProgState<'d>>| {
        tracker.checking();
        match c {
            Some(r) => {
                if level.prune {
                    if !viable(r, target,
                               level.matrix.as_ref().unwrap(),
                               &expected_syms[level.expected_syms],
                               cache.as_ref(), &tracker,
                               current_level, print_pruned, prune_fuel) {
                        return false;
                    }
                }
                let new_states = copy_replacing(&curr_states,
                                                lane, c);
                let ret = search(new_states, target, levels, expected_syms,
                                 current_level + 1, stats, mode, caches,
<<<<<<< HEAD
                                 print, print_pruned);
                if level.prune {
                    let mut cache = cache.write().unwrap();
                    cache.insert(r.clone(), ret);
                }
=======
                                 print, print_pruned, prune_fuel);
>>>>>>> 072f98e5
                if ret {
                    tracker.success();
                    if print {
                        println!("success_path [level {} @ lane {}]\n{}", current_level, lane, c.unwrap())
                    }
                }
                ret
            },
            None => {
                tracker.failed();
                false
            }
        }
    };

    let ops = &level.ops.ops; // Get at the actual vector of gathers
    let ret =
        match ops {
            OpSetKind::Gathers(gathers, _) => {
                if level.ops.has_fold() {
                    match mode {
                        Mode::All => {
                            gathers.iter().map(
                                |o| {
                                    let res = current.gather_fold_by(o);
                                    proceed(res.as_ref())
                                })
                                .fold(false, |acc, new| new || acc)
                        }
                        Mode::First => {
                            gathers.iter().any(
                                |o| {
                                    let res = current.gather_fold_by(o);
                                    proceed(res.as_ref())
                                })
                        }
                    }
                }
                else {
                    match mode {
                        Mode::All => {
                            // Yep, this is meant not to be short-circuiting
                            gathers.iter().map(
                                |o| {
                                    let res = Some(current.gather_by(o));
                                    proceed(res.as_ref())
                                })
                                .fold(false, |acc, new| new || acc)
                        }
                        Mode::First => {
                            gathers.iter().any(
                                |o| {
                                    let res = Some(current.gather_by(o));
                                    proceed(res.as_ref())
                                })
                        }
                    }
                }
            },
            OpSetKind::Stack(from, to) => {
                tracker.checking();
                let to = *to;
                let to_stack: SmallVec<[&ProgState; 6]> =
                    from.iter().copied().map(
                        |idx| curr_states[idx].unwrap()).collect();
                let next =
                    if level.ops.has_fold() {
                        ProgState::stack_folding(&to_stack)
                    } else {
                        Some(ProgState::stack(&to_stack))
                    };
                if let Some(ref state) = next {
                    let mut new_states = copy_replacing(&curr_states,
                                                        to, next.as_ref());
                    for i in from.iter().copied() {
                        if i != to {
                            new_states[i] = None
                        }
                    }

                    if level.prune {
                        if !viable(state, target,
                                   level.matrix.as_ref().unwrap(),
                                   &expected_syms[level.expected_syms],
                                   cache.as_ref(), &tracker,
                                   current_level, print_pruned, prune_fuel) {
                            return false;
                        }
                    }

                    let ret = search(new_states, target, levels, expected_syms,
                                     current_level + 1, stats, mode, caches,
                                     print, print_pruned, prune_fuel);
                    if ret {
                        tracker.success();
                        if print {
                            println!("success_path [level {} @ lane {}]\n{}", current_level, lane, state)
                        }
                    }
                    ret
                } else { tracker.failed(); false }
            }
            OpSetKind::Split(into, copies) => {
                tracker.checking();
                let mut new_states = curr_states.clone();
                let to_copy = curr_states[*into];
                for i in copies.iter().copied() {
                    new_states[i] = to_copy;
                }
                search(new_states, target, levels, expected_syms,
                       current_level + 1, stats, mode, caches,
                       print, print_pruned, prune_fuel)
            }
        };
    ret
}

pub fn synthesize<'d>(start: Vec<Option<ProgState<'d>>>, target: &ProgState<'d>,
                  levels: &[SynthesisLevel],
                  expected_syms: &[Vec<DomRef>],
                  mode: Mode,
                  print: bool,
                  print_pruned: bool,
<<<<<<< HEAD
                  spec_name: &str,
                  caches: Option<Vec<SearchResultCache<'d>>>) -> (bool, Vec<SearchResultCache<'d>>) {
=======
                  prune_fuel: usize,
                  spec_name: &str) -> bool {
>>>>>>> 072f98e5
    let n_levels = levels.len();
    let stats = (0..n_levels+1).map(|_| SearchLevelStats::new()).collect::<Vec<_>>();
    let cache_reuse = caches.is_some();
    let caches: Vec<SearchResultCache> =
        caches.unwrap_or_else(
         || (0..n_levels).map(|_| Arc::new(RwLock::new(HashMap::new()))).collect());

    let states: States = SmallVec::from_iter(start.iter().map(|e| e.as_ref()));
    let start_time = Instant::now();
    let ret = search(states, target, levels, expected_syms, 0, &stats,
                     mode, &caches, print, print_pruned, prune_fuel);
    let dur = time_since(start_time);

    for (idx, stats) in (&stats).iter().enumerate() {
        if COLLECT_STATS {
            println!("stats:: n_syms={};",
                     levels.get(idx).map_or(0, |l| expected_syms[l.expected_syms].len()));
        }
        println!("stats:{} name={}; lane={}; pruning={}; {}", idx,
                 levels.get(idx).map_or(&"(last)".into(), |x| &x.ops.name),
                 levels.get(idx).map_or(0, |x| x.lane),
                 levels.get(idx).map_or(false, |l| l.prune),
                 stats);
    }
<<<<<<< HEAD
    println!("search:{} success={}; mode={:?}; cache_reuse={}; time={};", spec_name, ret, mode, cache_reuse, dur);
    (ret, caches)
=======
    println!("search:{} success={}; mode={:?}; prune_fuel={}; time={};",
             spec_name, ret, mode, prune_fuel, dur);
    ret
>>>>>>> 072f98e5
}<|MERGE_RESOLUTION|>--- conflicted
+++ resolved
@@ -85,7 +85,7 @@
         use crate::misc::loghist;
         if let Some(ref lock) = self.value_checks {
             let mut map = lock.lock().unwrap();
-            *map.entry(count).or_insert(0) += 1;
+            *map.entry(loghist(count)).or_insert(0) += 1;
         }
     }
 }
@@ -132,11 +132,10 @@
 // Invariant: any level with pruning enabled has a corresponding pruning matrix available
 fn viable<'d>(current: &ProgState<'d>, target: &ProgState<'d>, matrix: &TransitionMatrix,
               expected_syms: &[DomRef],
-<<<<<<< HEAD
               cache: &ResultMap<'d>, tracker: &SearchLevelStats,
-              level: usize, print_pruned: bool) -> bool {
+              level: usize, print_pruned: bool, prune_fuel: usize) -> bool {
     let mut did_lookup = false;
-    let mut target_checks = 0;
+    let mut value_checks = 0;
     let cache = cache.read().unwrap();
     if let Some(v) = cache.get(current) {
         let v = *v;
@@ -145,12 +144,6 @@
         }
         return v;
     }
-=======
-              _cache: &ResultMap<'d>, tracker: &SearchLevelStats,
-              level: usize, print_pruned: bool, prune_fuel: usize) -> bool {
-    let mut did_lookup = false;
-    let mut value_checks = 0;
->>>>>>> 072f98e5
     for (i, a) in expected_syms.iter().copied().enumerate() {
         for b in (&expected_syms[(i+1)..]).iter().copied().chain(std::iter::once(a)).take(prune_fuel) {
             value_checks += 1;
@@ -253,15 +246,11 @@
                                                 lane, c);
                 let ret = search(new_states, target, levels, expected_syms,
                                  current_level + 1, stats, mode, caches,
-<<<<<<< HEAD
-                                 print, print_pruned);
+                                 print, print_pruned, prune_fuel);
                 if level.prune {
                     let mut cache = cache.write().unwrap();
                     cache.insert(r.clone(), ret);
                 }
-=======
-                                 print, print_pruned, prune_fuel);
->>>>>>> 072f98e5
                 if ret {
                     tracker.success();
                     if print {
@@ -385,13 +374,9 @@
                   mode: Mode,
                   print: bool,
                   print_pruned: bool,
-<<<<<<< HEAD
+                  prune_fuel: usize,
                   spec_name: &str,
                   caches: Option<Vec<SearchResultCache<'d>>>) -> (bool, Vec<SearchResultCache<'d>>) {
-=======
-                  prune_fuel: usize,
-                  spec_name: &str) -> bool {
->>>>>>> 072f98e5
     let n_levels = levels.len();
     let stats = (0..n_levels+1).map(|_| SearchLevelStats::new()).collect::<Vec<_>>();
     let cache_reuse = caches.is_some();
@@ -416,12 +401,7 @@
                  levels.get(idx).map_or(false, |l| l.prune),
                  stats);
     }
-<<<<<<< HEAD
-    println!("search:{} success={}; mode={:?}; cache_reuse={}; time={};", spec_name, ret, mode, cache_reuse, dur);
+    println!("search:{} success={}; mode={:?}; cache_reuse={}; prune_fuel={}; time={};",
+             spec_name, ret, mode, cache_reuse, prune_fuel, dur);
     (ret, caches)
-=======
-    println!("search:{} success={}; mode={:?}; prune_fuel={}; time={};",
-             spec_name, ret, mode, prune_fuel, dur);
-    ret
->>>>>>> 072f98e5
 }