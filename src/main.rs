--- conflicted
+++ resolved
@@ -103,18 +103,13 @@
         };
         let fuel = std::cmp::min(fuel_arg, max_syms);
         println!("Begin search");
-<<<<<<< HEAD
         let (_, caches) =
             synthesize(initial.clone(), &target, &levels, &expected_syms, synthesis_mode,
-                       print, print_pruned, &name, None);
+                       print, print_pruned, fuel, &name, None);
         println!("Begin second search");
         let (_, _caches2) =
             synthesize(initial, &target, &levels, &expected_syms, synthesis_mode,
-                       print, print_pruned, &name, Some(caches));
-=======
-        synthesize(initial.clone(), &target, &levels, &expected_syms, synthesis_mode,
-                   print, print_pruned, fuel,  &name);
->>>>>>> 072f98e5
+                       print, print_pruned, fuel, &name, Some(caches));
         matrix_load::remove_matrices(&mut levels);
     }
     Ok(())
